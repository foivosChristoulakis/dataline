import { Fragment, useEffect, useState } from "react";
import { Dialog, Transition } from "@headlessui/react";
import {
  Bars3Icon,
  PlusIcon,
  ChatBubbleOvalLeftIcon,
  XMarkIcon,
  TrashIcon,
  CheckIcon,
} from "@heroicons/react/24/outline";
import logo from "../../assets/images/logo_md.png";
import { IConversation } from "../Library/types";
import { useConversationList } from "../Providers/ConversationListProvider";
import { api } from "../../api";
import { PencilSquareIcon } from "@heroicons/react/20/solid";
import { Link, useParams } from "react-router-dom";

function classNames(...classes: string[]) {
  return classes.filter(Boolean).join(" ");
}

export const Sidebar = () => {
  const params = useParams<{ conversationId: string }>();

  const [sidebarOpen, setSidebarOpen] = useState(false);
  const [conversations, _, fetchConversations] = useConversationList();
  const [currentConversation, setCurrentConversation] =
    useState<IConversation | null>();
  const [isEditing, setIsEditing] = useState(false);
  const [editedName, setEditedName] = useState(currentConversation?.name || "");

  async function deleteConversation(conversationId: string) {
    await api.deleteConversation(conversationId);
    fetchConversations();
  }

  const handleEditClick = (e: React.MouseEvent<HTMLDivElement>) => {
    e.preventDefault();
    e.stopPropagation();
    setIsEditing(true);
  };

  const handleNameChange = (event: React.ChangeEvent<HTMLInputElement>) => {
    setEditedName(event.target.value);
  };

  const handleKeyPress = (event: React.KeyboardEvent<HTMLInputElement>) => {
    if (event.key === "Enter") {
      event.preventDefault(); // Prevent form submission on Enter
      handleSaveClick();
    } else if (event.key === "Escape") {
      handleCancelEdit();
    }
  };

  const handleSaveClick = () => {
    // Should never be null, only editable if not null
    if (currentConversation === null || currentConversation === undefined)
      return;

    // Update conversation in backend
    (async () => {
      const res = await api.updateConversation(
        currentConversation.id,
        editedName
      );
      if (res.status !== "ok") {
        alert("Error updating conversation");
        return;
      }
      setCurrentConversation({
        ...currentConversation,
        name: editedName,
      });

      fetchConversations();
    })();

    setIsEditing(false);
  };

  useEffect(() => {
    // Update current conversation when we get the list of conversations
    if (conversations.length > 0) {
      if (params.conversationId) {
        const conversation = conversations.find(
          (c) => c.conversation_id === params.conversationId
        );
        if (conversation) {
          setCurrentConversation({
            id: conversation.conversation_id,
            name: conversation.name,
          });

          // Update edited name when conversation changes
          setEditedName(conversation.name || "");
        }
      } else {
        setCurrentConversation(null);
      }
    }
  }, [conversations, params]);

  const handleCancelEdit = () => {
    setIsEditing(false);
  };

  return (
    <div>
      <Transition.Root show={sidebarOpen} as={Fragment}>
        <Dialog
          as="div"
          className="relative z-50 lg:hidden"
          onClose={setSidebarOpen}
        >
          <Transition.Child
            as={Fragment}
            enter="transition-opacity ease-linear duration-300"
            enterFrom="opacity-0"
            enterTo="opacity-100"
            leave="transition-opacity ease-linear duration-300"
            leaveFrom="opacity-100"
            leaveTo="opacity-0"
          >
            <div className="fixed inset-0 bg-gray-900/80" />
          </Transition.Child>

          <div className="fixed inset-0 flex">
            <Transition.Child
              as={Fragment}
              enter="transition ease-in-out duration-300 transform"
              enterFrom="-translate-x-full"
              enterTo="translate-x-0"
              leave="transition ease-in-out duration-300 transform"
              leaveFrom="translate-x-0"
              leaveTo="-translate-x-full"
            >
              <Dialog.Panel className="relative mr-16 flex w-full max-w-xs flex-1">
                <Transition.Child
                  as={Fragment}
                  enter="ease-in-out duration-300"
                  enterFrom="opacity-0"
                  enterTo="opacity-100"
                  leave="ease-in-out duration-300"
                  leaveFrom="opacity-100"
                  leaveTo="opacity-0"
                >
                  <div className="absolute left-full top-0 flex w-16 justify-center pt-5">
                    <button
                      type="button"
                      className="-m-2.5 p-2.5"
                      onClick={() => setSidebarOpen(false)}
                    >
                      <span className="sr-only">Close sidebar</span>
                      <XMarkIcon
                        className="h-6 w-6 text-white"
                        aria-hidden="true"
                      />
                    </button>
                  </div>
                </Transition.Child>

                {/* Sidebar component, swap this element with another sidebar if you like */}
                <div className="flex grow flex-col gap-y-5 overflow-y-auto bg-gray-900 px-6 pb-2 ring-1 ring-white/10">
                  <div className="flex h-16 shrink-0 items-center">
                    <img className="h-8 w-auto" src={logo} alt="DataLine" />
                  </div>
                  <nav className="flex flex-1 flex-col">
                    <ul role="list" className="flex flex-1 flex-col gap-y-7">
                      <li>
                        <ul role="list" className="-mx-2 space-y-1">
                          <Link
                            to="/chat/new"
                            className="py-3 px-2 rounded-md flex justify-start items-center border-2 border-gray-600 text-gray-200 hover:bg-gray-800 transition-all duration-150 cursor-pointer"
                          >
                            <PlusIcon className="h-5 w-5 shrink-0 mr-2 [&>path]:stroke-[1]"></PlusIcon>
                            <div>New chat</div>
                          </Link>
                          {conversations.map((conversation) => (
                            <li key={conversation.conversation_id}>
                              <Link
                                to={`/chat/${conversation.conversation_id}`}
                                onClick={() => setIsEditing(false)}
                                className={classNames(
                                  conversation.conversation_id ==
                                    currentConversation?.id
                                    ? "bg-gray-700 text-white"
                                    : "text-gray-400 hover:text-white hover:bg-gray-800",
                                  "group flex gap-x-3 rounded-md p-3 text-md leading-6 items-center text-md transition-all duration-150 cursor-pointer"
                                )}
                              >
                                <ChatBubbleOvalLeftIcon
                                  className="h-5 w-5 shrink-0"
                                  aria-hidden="true"
                                />
                                <span className="flex-1">
                                  {conversation.name}
                                </span>
                                <TrashIcon
                                  className="h-5 w-5 shrink-0 cursor-pointer"
                                  onClick={() =>
                                    deleteConversation(
                                      conversation.conversation_id
                                    )
                                  }
                                ></TrashIcon>
                              </Link>
                            </li>
                          ))}
                        </ul>
                      </li>
                    </ul>
                  </nav>
                </div>
              </Dialog.Panel>
            </Transition.Child>
          </div>
        </Dialog>
      </Transition.Root>

      {/* Static sidebar for desktop */}
      <div className="hidden lg:fixed lg:inset-y-0 lg:z-50 lg:flex lg:w-72 lg:flex-col border-r-2 border-gray-600">
        {/* Sidebar component, swap this element with another sidebar if you like */}
        <div className="flex grow flex-col gap-y-5 overflow-y-auto bg-gray-900 px-6">
          <div className="flex h-16 shrink-0 items-center">
            <img className="h-8 w-auto" src={logo} alt="DataLine" />
          </div>
          <nav className="flex flex-1 flex-col mt-4">
<<<<<<< HEAD
            <ul role="list" className="flex flex-1 flex-col gap-y-7">
              <Link
                to="/chat/new"
=======
            <ul role="list" className="flex flex-1 flex-col gap-y-4">
              <li
>>>>>>> 6ac70d8f
                className="-mx-4 py-3 px-2 rounded-md flex justify-start items-center border-2 border-gray-600 text-gray-200 hover:bg-gray-800 transition-all duration-150 cursor-pointer"
                // onClick={createNewChat}
              >
                <PlusIcon className="h-5 w-5 shrink-0 mr-2 [&>path]:stroke-[1]"></PlusIcon>
                <div>New chat</div>
<<<<<<< HEAD
              </Link>
=======
              </li>
              <hr className="border-gray-600 my-2" />
>>>>>>> 6ac70d8f
              <li>
                <ul role="list" className="-mx-4 space-y-1">
                  {conversations.map((chat) => (
                    <li key={chat.conversation_id}>
                      <Link
                        to={`/chat/${chat.conversation_id}`}
                        onClick={() => setIsEditing(false)}
                        className={classNames(
                          chat.conversation_id == params.conversationId
                            ? "bg-gray-700 text-white"
                            : "text-gray-400 hover:text-white hover:bg-gray-800",
                          "group flex gap-x-3 rounded-md p-3 text-md leading-6 items-center text-md transition-all duration-150 cursor-pointer"
                        )}
                      >
                        <ChatBubbleOvalLeftIcon
                          className="h-5 w-5 shrink-0"
                          aria-hidden="true"
                        />

                        {/* Show input field when editing and chat selected */}
                        {isEditing &&
                        chat.conversation_id == params.conversationId ? (
                          <input
                            type="text"
                            value={editedName}
                            onChange={handleNameChange}
                            onKeyDown={handleKeyPress}
                            onBlur={handleSaveClick}
                            autoFocus
                            className="flex-none max-w-[70%] text-md font-medium leading-6 text-white bg-gray-800 focus:outline-none outline-none border-none ring-slate-300"
                          />
                        ) : (
                          <span className="text-ellipsis overflow-hidden whitespace-nowrap">
                            {chat.name}
                          </span>
                        )}
                        {/* Show edit button when not editing and chat selected */}
                        {!isEditing &&
                          chat.conversation_id == params.conversationId && (
                            <div
                              className={classNames(
                                chat.conversation_id == params.conversationId
                                  ? "flex"
                                  : "hidden group-hover:flex",
                                "justify-end items-center grow"
                              )}
                            >
                              <div
                                onClick={handleEditClick}
                                className="transition-colors duration-150 cursor-pointer p-1 rounded-md hover:text-white hover:bg-gray-700 text-gray-300"
                              >
                                <PencilSquareIcon className="w-5 h-5" />
                              </div>
                              <TrashIcon
                                className="h-5 w-5 shrink-0 cursor-pointer"
                                onClick={() =>
                                  deleteConversation(chat.conversation_id)
                                }
                              ></TrashIcon>
                            </div>
                          )}

                        {/* Show check icon when editing to save */}
                        {isEditing &&
                          chat.conversation_id == params.conversationId && (
                            <div
                              onClick={handleSaveClick}
                              className="transition-colors duration-150 cursor-pointer p-1 rounded-md hover:text-white hover:bg-gray-700 text-gray-300"
                            >
                              <CheckIcon className="w-5 h-5 [&>path]:stroke-[2]" />
                            </div>
                          )}
                      </Link>
                    </li>
                  ))}
                </ul>
              </li>
              <li className="-mx-6 mt-auto">
                <div className="flex items-center gap-x-4 px-6 py-6 text-md font-medium leading-6 text-white hover:bg-gray-800">
                  <img
                    className="h-10 w-10 rounded-full bg-gray-800"
                    src="https://images.unsplash.com/photo-1472099645785-5658abf4ff4e?ixlib=rb-1.2.1&ixid=eyJhcHBfaWQiOjEyMDd9&auto=format&fit=facearea&facepad=2&w=256&h=256&q=80"
                    alt=""
                  />
                  <span className="sr-only">Your profile</span>
                  <span aria-hidden="true">Tom Cook</span>
                </div>
              </li>
            </ul>
          </nav>
        </div>
      </div>

      {/* Top navbar */}
      <div className="fixed w-full h-16 top-0 z-40 flex items-center justify-between gap-x-6 px-4 py-4 shadow-sm sm:px-6 lg:hidden backdrop-filter backdrop-blur-lg">
        <button
          type="button"
          className="-m-2.5 p-2.5 text-white lg:hidden"
          onClick={() => setSidebarOpen(true)}
        >
          <span className="sr-only">Open sidebar</span>
          <Bars3Icon
            className="h-6 w-6 [&>path]:stroke-[2]"
            aria-hidden="true"
          />
        </button>
        {isEditing && params.conversationId !== undefined ? (
          <div className="flex-1 inline-flex justify-center items-center gap-3 text-center text-md font-medium leading-6 text-white">
            <input
              type="text"
              value={editedName}
              onChange={handleNameChange}
              onKeyDown={handleKeyPress}
              autoFocus
              onBlur={handleSaveClick}
              className="text-md font-medium leading-6 text-white bg-transparent border-b-2 border-white"
            />
          </div>
        ) : (
          params.conversationId !== undefined && (
            <div className="flex-1 inline-flex justify-center items-center gap-3 text-center text-md font-medium leading-6 text-white">
              {editedName || "New chat"}

              {!isEditing && (
                <div
                  onClick={handleEditClick}
                  className=" transition-colors duration-150 cursor-pointer p-1 rounded-md hover:text-white hover:bg-gray-700 text-gray-300"
                >
                  <PencilSquareIcon className="w-5 h-5 " />
                </div>
              )}
            </div>
          )
        )}

        <div>
          <span className="sr-only">Your profile</span>
          <img
            className="h-8 w-8 rounded-full bg-gray-800"
            src="https://images.unsplash.com/photo-1472099645785-5658abf4ff4e?ixlib=rb-1.2.1&ixid=eyJhcHBfaWQiOjEyMDd9&auto=format&fit=facearea&facepad=2&w=256&h=256&q=80"
            alt=""
          />
        </div>
      </div>
    </div>
  );
};<|MERGE_RESOLUTION|>--- conflicted
+++ resolved
@@ -226,25 +226,16 @@
             <img className="h-8 w-auto" src={logo} alt="DataLine" />
           </div>
           <nav className="flex flex-1 flex-col mt-4">
-<<<<<<< HEAD
-            <ul role="list" className="flex flex-1 flex-col gap-y-7">
+            <ul role="list" className="flex flex-1 flex-col gap-y-4">
               <Link
                 to="/chat/new"
-=======
-            <ul role="list" className="flex flex-1 flex-col gap-y-4">
-              <li
->>>>>>> 6ac70d8f
                 className="-mx-4 py-3 px-2 rounded-md flex justify-start items-center border-2 border-gray-600 text-gray-200 hover:bg-gray-800 transition-all duration-150 cursor-pointer"
                 // onClick={createNewChat}
               >
                 <PlusIcon className="h-5 w-5 shrink-0 mr-2 [&>path]:stroke-[1]"></PlusIcon>
                 <div>New chat</div>
-<<<<<<< HEAD
               </Link>
-=======
-              </li>
               <hr className="border-gray-600 my-2" />
->>>>>>> 6ac70d8f
               <li>
                 <ul role="list" className="-mx-4 space-y-1">
                   {conversations.map((chat) => (
